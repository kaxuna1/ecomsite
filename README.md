--- conflicted
+++ resolved
@@ -1,21 +1,13 @@
 # Luxia Rituals Commerce Stack
 
-<<<<<<< HEAD
-Luxia Rituals is a luxury scalp and hair-care storefront with a full-stack TypeScript implementation. The project includes a Vite + React frontend optimized for mobile-first shopping experiences and an Express + PostgreSQL backend that powers products, orders, and manual payment workflows.
-=======
 Luxia Rituals is a luxury scalp and hair-care storefront with a full-stack TypeScript implementation. The project includes a Vite + React frontend optimized for mobile-first shopping experiences and an Express + SQLite backend that powers products, orders, and manual payment workflows.
->>>>>>> 7016f084
 
 ## Project layout
 
 ```
 frontend/   # Vite + React + Tailwind storefront & admin UI
-<<<<<<< HEAD
-backend/    # Express API, PostgreSQL persistence, notification utilities
-=======
 backend/    # Express API, SQLite persistence, notification utilities
 data/       # Created at runtime for SQLite database storage
->>>>>>> 7016f084
 ```
 
 ## Frontend (Vite + React)
@@ -42,19 +34,11 @@
 VITE_API_URL=http://localhost:4000/api
 ```
 
-<<<<<<< HEAD
-## Backend (Express + PostgreSQL + S3)
-
-- REST endpoints for products (`/api/products`), orders (`/api/orders`), and authentication (`/api/auth`).
-- PostgreSQL persistence powered by the official `pg` driver; automatic migrations create tables on first run.
-- Product image uploads streamed directly to S3-compatible object storage and served via their public URLs.
-=======
 ## Backend (Express + SQLite)
 
 - REST endpoints for products (`/api/products`), orders (`/api/orders`), and authentication (`/api/auth`).
 - SQLite persistence powered by `better-sqlite3`; automatic migrations create tables on first run.
 - Product image uploads stored under `backend/uploads/` and served statically.
->>>>>>> 7016f084
 - Manual payment friendly workflow with email/SMS notifications prompting the customer to follow offline instructions.
 - Admin authentication via JWT with configurable credentials.
 
@@ -63,17 +47,6 @@
 ```bash
 cd backend
 npm install
-<<<<<<< HEAD
-npm run migrate    # create/update PostgreSQL tables
-npm run dev        # start API with hot reload
-npm run build      # type-check and emit dist/
-npm start          # run compiled server (runs migrations + seeds default admin)
-```
-
-Copy `.env.example` to `.env` and adjust values as needed. The backend requires a PostgreSQL connection string plus S3 configuration for product media. On startup the API guarantees an admin user (`sa` / `123456`) exists—change the password immediately in production by updating the `admin_users` table.
-
-> **Tip:** If you serve images from a CDN or custom S3 endpoint, set `S3_PUBLIC_URL` so product responses include the fully qualified URL you expect the storefront to render.
-=======
 npm run migrate    # create/update SQLite tables
 npm run dev        # start API with hot reload
 npm run build      # type-check and emit dist/
@@ -85,17 +58,12 @@
 ```bash
 node -e "console.log(require('bcryptjs').hashSync('YourSecurePassword', 10))"
 ```
->>>>>>> 7016f084
 
 ### API overview
 
 | Method & Path              | Description                                      | Auth required |
 |---------------------------|--------------------------------------------------|---------------|
-<<<<<<< HEAD
-| `POST /api/auth/login`    | Exchange admin credentials for a JWT (username/password) | No      |
-=======
 | `POST /api/auth/login`    | Exchange admin credentials for a JWT             | No            |
->>>>>>> 7016f084
 | `GET /api/products`       | List published products                          | No            |
 | `GET /api/products/:id`   | Retrieve a single product                        | No            |
 | `POST /api/products`      | Create product with multipart form (image upload)| Yes           |
@@ -109,18 +77,10 @@
 
 1. **Install dependencies** on the target host (Node.js 18+ recommended).
 2. **Configure environment** variables (`backend/.env`). Provide SMTP and SMS settings for production notifications.
-<<<<<<< HEAD
-3. **Provision storage**: ensure a PostgreSQL database and S3-compatible bucket exist. Grant credentials to the backend runtime.
-4. **Run migrations**: `npm run migrate` in `backend/` once per environment.
-5. **Start backend**: `npm run start` (or run through a process manager like PM2/systemd). Ensure port `PORT` is exposed.
-6. **Build frontend**: `npm run build` inside `frontend/`. Serve the `frontend/dist` folder via a static host (e.g., Nginx, Vercel, or S3/CloudFront).
-7. **Configure reverse proxy** so the frontend can reach the backend API (`/api`). Product images are hosted from your S3 bucket/CDN, so no local static directory exposure is required.
-=======
 3. **Run migrations**: `npm run migrate` in `backend/` once per environment.
 4. **Start backend**: `npm run start` (or run through a process manager like PM2/systemd). Ensure port `PORT` is exposed.
 5. **Build frontend**: `npm run build` inside `frontend/`. Serve the `frontend/dist` folder via a static host (e.g., Nginx, Vercel, or S3/CloudFront).
 6. **Configure reverse proxy** so the frontend can reach the backend API (`/api`) and uploaded media (`/uploads`). Alternatively, set `VITE_API_URL` to the deployed backend URL.
->>>>>>> 7016f084
 
 For containerized deployments, build two images (frontend static assets, backend API) or leverage a monorepo workflow that serves `frontend/dist` from the backend by copying files into a CDN/static bucket.
 
@@ -148,11 +108,7 @@
 
 ## Seed data (optional)
 
-<<<<<<< HEAD
-Use the admin dashboard to upload initial products. Ensure the configured S3 bucket is writable by the backend IAM/user credentials.
-=======
 Use the admin dashboard to upload initial products. Ensure the backend `uploads/` directory is writable by the server process.
->>>>>>> 7016f084
 
 ## Testing notes
 
