--- conflicted
+++ resolved
@@ -8,10 +8,6 @@
   const { items } = useCart();
   const itemCount = items.reduce((sum, item) => sum + item.quantity, 0);
   const { t } = useI18n();
-<<<<<<< HEAD
-  const prefersReducedMotion = useReducedMotion();
-=======
->>>>>>> ad099a73
 
   return (
     <header className="sticky top-0 z-50 bg-white/80 backdrop-blur">
@@ -42,28 +38,7 @@
               `transition-colors ${isActive ? 'text-jade' : 'hover:text-jade hover:text-opacity-100'}`
             }
           >
-<<<<<<< HEAD
-            <motion.span
-              key={prefersReducedMotion ? 'cart-label' : `cart-${itemCount}`}
-              initial={prefersReducedMotion ? false : { scale: 0.9, opacity: 0 }}
-              animate={prefersReducedMotion ? { opacity: 1 } : { scale: 1, opacity: 1 }}
-              transition={{ type: 'spring', stiffness: 260, damping: 20 }}
-              className="inline-flex items-center gap-1"
-            >
-              {t('nav.cartWithCount', { values: { count: itemCount } })}
-              {!prefersReducedMotion && itemCount > 0 && (
-                <motion.span
-                  key={`dot-${itemCount}`}
-                  className="relative block h-2 w-2 rounded-full bg-jade"
-                  initial={{ scale: 0, opacity: 0 }}
-                  animate={{ scale: 1, opacity: 1 }}
-                  transition={{ duration: 0.3, delay: 0.1 }}
-                />
-              )}
-            </motion.span>
-=======
             {t('nav.cartWithCount', { values: { count: itemCount } })}
->>>>>>> ad099a73
           </NavLink>
           <NavLink to="/admin/login" className="transition-colors hover:text-jade hover:text-opacity-100">
             {t('nav.admin')}
